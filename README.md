--- conflicted
+++ resolved
@@ -2,11 +2,7 @@
 
 [![GitHub Workflow Status](https://img.shields.io/github/workflow/status/matth-x/ArduinoOcpp/PlatformIO%20CI?logo=github)](https://github.com/matth-x/ArduinoOcpp/actions)
 
-<<<<<<< HEAD
-OCPP-J 1.6 client for the ESP8266 and the ESP32 (more coming soon)
-=======
 OCPP-J 1.6 client for embedded microcontrollers. Portable C/C++. Runs on Espressif, NXP, Texas Instruments, STM and embedded Linux.
->>>>>>> 81ed9ab3
 
 Reference usage: [OpenEVSE](https://github.com/OpenEVSE/ESP32_WiFi_V4.x/blob/master/src/ocpp.cpp)
 
@@ -37,72 +33,15 @@
 
 For simple chargers, the necessary hardware and internet integration is usually far below 1000 LOCs.
 
-<<<<<<< HEAD
-## Usage guide
-
-Please take `examples/ESP/main.cpp` as the starting point for your first project. It is a minimal example which shows how to establish an OCPP connection and how to start and stop charging sessions. This guide explains the concepts for a minimal integration.
-
-- To install the dependencies, see the list below for a manual installation or add `matth-x/ArduinoOcpp` to your project using the PIO library manager.
-
-- In your project's `main` file, include `ArduinoOcpp.h` and the Wi-Fi library. Initialize Wi-Fi and the Serial output.
-
-- To connect to the OCPP Central System, call `OCPP_initialize(const char *host, uint16_t port, const char *url)`. For a secure connection with TLS, you need to configure the WebSocket in advance. Please take `examples/ESP-TLS/main.cpp` as an example.
-
-- In `setup()`, configure ArduinoOcpp with the hardware drivers. You can leave that part out for the first connection test. Please refer to `ArduinoOcpp.h` for a documentation about the supported EVSE peripherals.
-
-- In `loop()`, add `OCPP_loop()`.
-
-**Sending OCPP operations**
-
-There are a couple of OCPP operations you can initialize on your EVSE. For example, to send a `Boot Notification`, use the function 
-```cpp
-void bootNotification(const char *chargePointModel, const char *chargePointVendor, OnReceiveConfListener onConf = nullptr, ...)`
-```
-=======
 ## Developers guide
->>>>>>> 81ed9ab3
 
 Please take `examples/ESP/main.cpp` as the starting point for your first project. It is a minimal example which shows how to establish an OCPP connection and how to start and stop charging sessions. The API documentation can be found in [`ArduinoOcpp.h`](https://github.com/matth-x/ArduinoOcpp/blob/master/src/ArduinoOcpp.h).
 
-<<<<<<< HEAD
-```cpp
-void setup() {
-    ... //other code including the initialization of Wi-Fi and OCPP
-
-    bootNotification("My CP model name", "My company name", [] (JsonObject confMsg) {
-        //This callback is executed when the .conf() response from the central system arrives
-        Serial.print(F("BootNotification was answered. Central System clock: "));
-        Serial.println(confMsg["currentTime"].as<String>()); //"currentTime" is a field of the central system response
-        
-        //evseIsBooted = true; <-- Example: Notify your hardware that the BootNotification.conf() has arrived
-    });
-    
-    ... //rest of setup() function; executed immediately as bootNotification() is non-blocking
-}
-```
-
-The parameters `chargePointModel` and `chargePointVendor` are equivalent to the parameters in the `Boot Notification` as defined by the OCPP specification. The last parameter `OnReceiveConfListener onConf` is a callback function which the library executes when the central system has processed the operation and the ESP has received the `.conf()` response. Here you can add your device-specific behavior, e.g. flash a confirmation LED or unlock the connectors. If you don't need it, the last parameter is optional.
-
-**Receiving OCPP operations**
-
-You can also add customized behavior to incoming OCPP messages. For example, to flash an LED on receipt of a `Set Charging Profile` request, use the following function.
-
-```cpp
-setOnSetChargingProfileRequest([] (JsonObject payload) {
-    //... will be executed every time this EVSE receives a new Charging Profile
-});
-```
-
-Using the `payload` object you can access the original payload from the CS.
-
-*To get started quickly with or without EVSE hardware, you can flash the sketch in `examples/SECC` onto your ESP. That example mimics a full OCPP communications controller as it would look like in a real charging station. You can build a charger prototype based on that example or just view the internal state using the device monitor.*
-=======
 ### Dependencies
 
 Mandatory:
 
 - [bblanchon/ArduinoJSON](https://github.com/bblanchon/ArduinoJson) (please upgrade to version `6.19.1`)
->>>>>>> 81ed9ab3
 
 If compiled with the Arduino integration:
 
@@ -110,50 +49,11 @@
 
 In case you use PlatformIO, you can copy all dependencies from `platformio.ini` into your own configuration file. Alternatively, you can install the full library with dependencies by adding `matth-x/ArduinoOcpp` in the PIO library manager.
 
-<<<<<<< HEAD
-## Supported operations
-
-| Operation name | supported | in progress | not supported |
-| -------------- | :---------: | :-----------: | :-------------: |
-| **Core profile** |
-| `Authorize` | :heavy_check_mark: |
-| `BootNotification` | :heavy_check_mark: |
-| `ChangeAvailability` | :heavy_check_mark: |
-| `ChangeConfiguration` | :heavy_check_mark: |
-| `ClearCache` | :heavy_check_mark: |
-| `DataTransfer` | :heavy_check_mark: |
-| `GetConfiguration` | :heavy_check_mark: |
-| `Heartbeat` | :heavy_check_mark: |
-| `MeterValues` | :heavy_check_mark: |
-| `RemoteStartTransaction` | :heavy_check_mark: |
-| `RemoteStopTransaction` | :heavy_check_mark: |
-| `Reset` | :heavy_check_mark: |
-| `StartTransaction` | :heavy_check_mark: |
-| `StatusNotification` | :heavy_check_mark: |
-| `StopTransaction` | :heavy_check_mark: |
-| `UnlockConnector` | :heavy_check_mark: |
-| **Smart charging profile** |
-| `ClearChargingProfile` | :heavy_check_mark: |
-| `GetCompositeSchedule` |   |   | :heavy_multiplication_x: |
-| `SetChargingProfile` | :heavy_check_mark: |
-| **Remote trigger profile** |
-| `TriggerMessage` | :heavy_check_mark: |
-| **Firmware management** |
-| `GetDiagnostics` | :heavy_check_mark: |
-| `DiagnosticsStatusNotification` | :heavy_check_mark: |
-| `FirmwareStatusNotification` | :heavy_check_mark: |
-| `UpdateFirmware` | :heavy_check_mark: |
-
-## Next development steps
-=======
 ### Next development steps
->>>>>>> 81ed9ab3
 
 - [x] reach full compliance to OCPP 1.6 Smart Charging Profile
 - [ ] integrate Authorization Cache
 - [ ] **get ready for OCPP 2.0.1 and ISO 15118**
-<<<<<<< HEAD
-=======
 
 ## Supported Feature Profiles
 
@@ -163,7 +63,6 @@
 | **Smart charging** | :heavy_check_mark: |
 | **Remote trigger** | :heavy_check_mark: |
 | **Firmware management** | :heavy_check_mark: |
->>>>>>> 81ed9ab3
 
 ## Further help
 
