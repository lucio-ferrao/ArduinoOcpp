--- conflicted
+++ resolved
@@ -45,9 +45,8 @@
     connectors[connectorId]->setEnergySampler(es);
 }
 
-<<<<<<< HEAD
 void MeteringService::addMeterValueSampler(int connectorId, std::unique_ptr<SampledValueSampler> meterValueSampler) {
-    if (connectorId < 0 || connectorId >= connectors.size()) {
+    if (connectorId < 0 || connectorId >= (int) connectors.size()) {
         AO_DBG_ERR("connectorId is out of bounds");
         return;
     }
@@ -56,10 +55,6 @@
 
 int32_t MeteringService::readEnergyActiveImportRegister(int connectorId) {
     if (connectorId < 0 || connectorId >= connectors.size()) {
-=======
-float MeteringService::readEnergyActiveImportRegister(int connectorId) {
-    if (connectorId < 0 || connectorId >= (int) connectors.size()) {
->>>>>>> b36ff888
         AO_DBG_ERR("connectorId is out of bounds");
         return 0.f;
     }
