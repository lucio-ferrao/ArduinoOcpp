--- conflicted
+++ resolved
@@ -175,52 +175,6 @@
         return false;
     }
 
-<<<<<<< HEAD
-    //Data committed to memory; now update meta structures
-    
-    if (!transaction->isPending()) {
-        
-        AO_DBG_DEBUG("Drop completed transaction");
-        transactions.erase(found);
-        transaction = nullptr;
-        auto beginNew = txEnd;
-        if (!transactions.empty()) {
-            beginNew = transactions.front()->getTxNr();
-        }
-        if (beginNew != (uint) *txBegin) {
-            unsigned int clearMem = *txBegin;
-            *txBegin = beginNew;
-
-            while (clearMem != beginNew) {
-                char fn [MAX_PATH_SIZE] = {'\0'};
-                auto ret = snprintf(fn, MAX_PATH_SIZE, AO_TXSTORE_DIR "tx" "-%u-%u.jsn", connectorId, clearMem);
-                if (ret < 0 || ret >= MAX_PATH_SIZE) {
-                    AO_DBG_ERR("fn error: %i", ret);
-                    break; //all files have same length
-                }
-
-                size_t msize;
-                if (filesystem->stat(fn, &msize) == 0) {
-                    bool ret = filesystem->remove(fn);
-                    if (!ret) {
-                        AO_DBG_ERR("memory corrupted: %s", fn);
-                    }
-                }
-
-                clearMem++;
-            }
-            
-            configuration_save();
-        }
-
-        if (transaction == transactions.front().get()) {
-            AO_DBG_DEBUG("Remove TX entry: %s", fn);
-            filesystem->remove(fn);
-        }
-    }
-
-=======
->>>>>>> 529fc646
     //success
     return true;
 }
