--- conflicted
+++ resolved
@@ -5,12 +5,6 @@
 #include <ArduinoOcpp/Core/ConfigurationContainerFlash.h>
 #include <ArduinoOcpp/Debug.h>
 
-<<<<<<< HEAD
-#if defined(ESP32) && !defined(AO_DEACTIVATE_FLASH)
-#include <LITTLEFS.h>
-#define USE_FS LITTLEFS
-#else
-=======
 #include <algorithm>
 
 #if defined(ESP32)
@@ -23,7 +17,6 @@
 #if USE_FS == LITTLEFS
 #include <LITTLEFS.h>
 #elif USE_FS == SPIFFS
->>>>>>> 9bb7a703
 #include <FS.h>
 #define USE_FS SPIFFS
 #endif
